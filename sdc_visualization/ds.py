--- conflicted
+++ resolved
@@ -4,32 +4,20 @@
 from flask import current_app, g
 import netCDF4
 
-<<<<<<< HEAD
-logger = logging.getLogger(__name__)
-logger.setLevel(logging.DEBUG)
-
-=======
 def get_ds(dataset=None):
     """get the dataset"""
     if dataset is None:
         dataset  = 'data_from_SDN_2017-11_TS_profiles_non-restricted_med.nc'
->>>>>>> 27a130c3
 
 def get_ds(dataset=None):
     """get the dataset"""
     data_dirs = [
-<<<<<<< HEAD
-        pathlib.Path('~/data/odv').expanduser(),
-        pathlib.Path('app/data'),
-        pathlib.Path('./data/odv')
-=======
         # the data in the docker container
         pathlib.Path('/data/public/profiles'),
         pathlib.Path('/data/public'),
         # on Fedor's computer...
         pathlib.Path('~/data/odv/profiles').expanduser(),
         pathlib.Path('~/data/odv').expanduser()
->>>>>>> 27a130c3
     ]
     for data_dir in data_dirs:
         if data_dir.is_dir():
