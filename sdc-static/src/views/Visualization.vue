--- conflicted
+++ resolved
@@ -1,59 +1,4 @@
 <template>
-<<<<<<< HEAD
-  <div id="map" >
-    <v-navigation-drawer right id="plotdrawer" width="400" hide-overlay app v-model="plotDrawer">
-      <v-card v-if="series && series.meta">
-        <v-card-title>
-          <h2>{{ series.meta.cdi_id }}</h2>
-        </v-card-title>
-        <v-card-text>
-          <chart-component :date-range="dateRange" :series="series">
-          </chart-component>
-          <table>
-            <tr v-for="(value, key) in series.meta"  :key="key">
-              <th>{{ key }}</th><td>{{ value }}</td>
-            </tr>
-          </table>
-        </v-card-text>
-      </v-card>
-    </v-navigation-drawer>
-    <v-toolbar height="64px" fixed>
-      <v-btn icon :to="{name: 'home'}">
-        <v-icon>home</v-icon>
-      </v-btn>
-      <v-toolbar-title>SeaDataCloud</v-toolbar-title>
-      <v-spacer></v-spacer>
-      <v-btn icon @click.stop="plotDrawer = !plotDrawer">
-        <v-icon>show_chart</v-icon>
-      </v-btn>
-      <v-btn icon @click="load">
-        <v-icon>cloud_download</v-icon>
-      </v-btn>
-    </v-toolbar>
-    <div id="t-slider">
-      <v-time-slider
-        ref="timeslider"
-        show-play
-        interval="years"
-        :domain="domain"
-        :extent.sync="extent"
-        :range.sync="range"
-        @update:range="setFilter"
-      >
-      </v-time-slider>
-    </div>
-    <v-mapbox
-      access-token="pk.eyJ1Ijoic2lnZ3lmIiwiYSI6Il8xOGdYdlEifQ.3-JZpqwUa3hydjAJFXIlMA"
-      map-style="mapbox://styles/mapbox/dark-v10"
-      :center="[6.082391473108373, 42.787369913791025]"
-      :zoom="6.014224349175116"
-      :pitch="60"
-      :bearing="-0.7939713170276262"
-      :antialias="true"
-      id="map"
-      ref="map"
-      container="map">
-=======
 <div>
   <div class="t-slider">
     <v-time-slider ref="timeslider" show-play interval="years">
@@ -127,7 +72,6 @@
   <v-content class="map">
     <v-mapbox access-token="pk.eyJ1Ijoic2lnZ3lmIiwiYSI6Il8xOGdYdlEifQ.3-JZpqwUa3hydjAJFXIlMA" map-style="mapbox://styles/mapbox/dark-v9" :center="[6.082391473108373, 42.787369913791025]" :zoom="6.014224349175116" :pitch="60" :min-zoom="6" :bearing="-0.7939713170276262"
       class="map" ref="map" container="map">
->>>>>>> 07f2fb7e
     </v-mapbox>
   </v-content>
   <map-settings :showMapSettings.sync="showMapSettings" :map="map">
@@ -141,30 +85,6 @@
 </script>
 
 <style scoped>
-<<<<<<< HEAD
-
-  /* Visualization */
-  @import '~mapbox-gl/dist/mapbox-gl.css';
-
-  #map {
-    top: 64px;
-    width: 100vw;
-    height: 100%;
-  }
-  #t-slider{
-    position: absolute;
-    left: 20vw;
-    bottom: 5vh;
-    width: 60vw;
-    right: 80vw;
-  }
-  #menudrawer, #plotdrawer {
-    top: 64px;
-    z-index: 1;
-    overflow-y: overlay;
-    max-height: calc(100% - 64px);
-  }
-=======
 /* Visualization */
 @import '~mapbox-gl/dist/mapbox-gl.css';
 
@@ -196,5 +116,4 @@
   width: 0;
   height: 0;
 }
->>>>>>> 07f2fb7e
 </style>