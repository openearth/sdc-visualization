--- conflicted
+++ resolved
@@ -27,11 +27,7 @@
         <v-icon>fa-repeat</v-icon>
       </v-btn>
     </v-btn-toggle>
-<<<<<<< HEAD
-    <v-btn @click.stop="configDialog = true"  icon text>
-=======
     <v-btn @click.stop="showSettings = true"  icon flat>
->>>>>>> 306e3c93
       <v-icon>fa-gear</v-icon>
     </v-btn>
     <!-- bubble up extent -->
@@ -42,84 +38,8 @@
         :domain="domain"
         :range.sync="range"
 
-<<<<<<< HEAD
-    <v-dialog v-model="configDialog" max-width="100%">
-      <v-card>
-        <v-card-text>
-          <v-menu
-            ref="startDateMenu"
-            lazy
-            :close-on-content-click="false"
-            v-model="startDateMenu"
-            transition="scale-transition"
-            offset-y
-            full-width
-            :return-value.sync="startDate"
-            >
-            <v-text-field
-              slot="activator"
-              label="Picker in menu"
-              v-model="startDate"
-              prepend-icon="event"
-              readonly
-              ></v-text-field>
-            <v-date-picker
-              v-model="startDate"
-              :allowed-dates="allowedDates"
-              no-title
-              scrollable
-              >
-              <template slot-scope="{ save, cancel }">
-                <v-card-actions>
-                  <v-spacer></v-spacer>
-                  <v-btn text color="primary" @click.stop="startDateMenu = false">Cancel</v-btn>
-                  <v-btn text color="primary" @click.stop="$refs.startDateMenu.save(startDate)">OK</v-btn>
-                </v-card-actions>
-              </template>
-            </v-date-picker>
-          </v-menu>
-          <v-menu
-            ref="endDateMenu"
-            lazy
-            :close-on-content-click="false"
-            v-model="endDateMenu"
-            transition="scale-transition"
-            offset-y
-            full-width
-            :return-value.sync="endDate"
-            >
-            <v-text-field
-              slot="activator"
-              label="Picker in menu"
-              v-model="endDate"
-              prepend-icon="event"
-              readonly
-              ></v-text-field>
-            <v-date-picker
-              v-model="endDate"
-              :allowed-dates="allowedDates"
-              no-title
-              scrollable
-              >
-              <template slot-scope="{ save, cancel }">
-                <v-card-actions>
-                  <v-spacer></v-spacer>
-                  <v-btn text color="primary" @click.stop="endDateMenu = false">Cancel</v-btn>
-                  <v-btn text color="primary" @click.stop="$refs.endDateMenu.save(endDate)">OK</v-btn>
-                </v-card-actions>
-              </template>
-            </v-date-picker>
-          </v-menu>
-        </v-card-text>
-        <v-card-actions>
-          <v-btn text color="primary" @click.stop="configDialog=false">Close</v-btn>
-        </v-card-actions>
-      </v-card>
-    </v-dialog>
-=======
 
         ></time-slider-settings>
->>>>>>> 306e3c93
   </v-toolbar>
 </template>
 <script src="./time-slider.js"></script>
