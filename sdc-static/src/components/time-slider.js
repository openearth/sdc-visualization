import $ from 'jquery';
import Vue from 'vue';
import moment from 'moment';
import ionRangeslider from 'ion-rangeslider/js/ion.rangeSlider.js';
import TimeSliderSettings from './TimeSliderSettings.vue'
import {FORMATS} from './time-formats'

export default {
  name: "time-slider",
  components: {
    TimeSliderSettings
  },
  props: {
    showPlay: {
      type: Boolean,
      default: true
    },
    interval: {
      type: String,
      default: "years"
    },
    fixedHandles: {
      type: Boolean,
      default: false
    },
    // Current extent  of  time slider
    extent: {
      type: Array,
      required: true
    },
    // Maximum extent
    domain: {
      type: Array,
      default () {
        // by default us the extent on creation
        return [...this.extent]
      }
    },
    // Current selected timespan
    // By  default last year
    range: {
      type: Array,
      default () {
        let to = this.extent[1]
        let from = this.extent[1].subtract(1, this.interval)
        return [from, to]
      }
    }
  },
  data() {

    return {
      showSettings: false,
      format: FORMATS.year,

      // duration of a loop
      loopDuration: 20,
      maxFps: 10,
      // last timestep (for syncing rate)
      last: null,
      loop: true,
      state: 'paused',
      slider: null
    };
  },
  mounted() {
    Vue.nextTick(() => {
      let input = this.$el.querySelector("input.slider");
      $(input).ionRangeSlider({
        type: "double",
        drag_interval: true,
        min: +moment(this.startDate).format("X"),
        max: +moment(this.endDate).format("X"),
        from: +moment(this.range[0]).format("X"),
        to: +moment(this.range[1]).format("X"),
        step: +moment.duration(1, this.interval).asSeconds(),
        min_interval: this.fixedHandles ? +moment.duration(1, this.interval).asSeconds() : null,
        max_interval: this.fixedHandles ? +moment.duration(1, this.interval).asSeconds() : null,

        grid: false,
        hide_min_max: true,
        onUpdate: (val) => {
<<<<<<< HEAD
          console.log('onupdate', val)
          this.$emit('time-extent-update', val)
        },
        onChange: (val) => {
          console.log('onchange', val)

          this.$emit('time-extent-update', val)
=======
          let range = [moment.unix(val.from), moment.unix(val.to)]
          this.$emit('update:range', range)
        },
        onChange: (val) => {
          let range = [moment.unix(val.from), moment.unix(val.to)]
          this.$emit('update:range', range)
>>>>>>> 306e3c93
        },
        prettify: function (num) {
          return moment(num, "X").format(FORMATS.year);
        }
      });
      this.slider = $(input).data("ionRangeSlider");
      this.step()
    })
  },
  methods: {
    pause() {
      this.state = 'paused';
    },
    play() {
      this.last = performance.now();
      this.state = 'playing';
    },
    step(now) {
      // request the next step (yes you can call this function now, does not matter)
      requestAnimationFrame(this.step)
      // first update, when this.last is still null, set value and return
      if (!this.last) {
        this.last = now;
        return
      }
      // now we can just return if we are not playing (will result in a regular poll for playing)
      if (this.state !== 'playing') {
        return;
      }
      // elapsed time in seconds
      const elapsed = (now - this.last)/3000;
      // seconds per frame did not elapse, we're done
      if (elapsed < (1/this.maxFps)) {
        // this keeps the number of events low (otherwise you get 60 events per second)
        return;
      }
      // update with fraction
      let from = moment(this.range[0]).add(1, this.interval).format(FORMATS.year)
      let to = moment(this.range[1]).add(1, this.interval).format(FORMATS.year)
      // TODO: google earth uses a smarter loop,
      // it keeps track of the diff somehow
      // we reached the end, loop
      if (to > moment(this.endDate).format(FORMATS.year)) {
        if (this.loop) {
          to = moment(this.startDate).add(1, this.interval).format(FORMATS.year)
          from = moment(this.startDate).format(FORMATS.year)
        } else {
          // stop updating
          return;
        }
      }
      // apply it to the slider (fires update event)
      this.slider.update({"to": +moment(to).format("X"), "from": +moment(from).format("X")})
      // remember current time
      this.last = now;
    },
    dateByFraction (fraction) {
      // miliseconds diff
      const start = moment(this.startDate)
      const end = moment(this.endDate)
      // positive number of miliseconds
      const diff = end.diff(start)
      const time = start.clone().add(diff * fraction, 'ms')
      return time
    },
    dateFormat (fraction) {
      return this.dateByFraction(fraction).format(FORMATS.year)
    }
  },
  computed: {
    startDate: {
      get () {
        let start = this.extent[0]
        return start.format(FORMATS.day)
      },
      set (val) {
        let extent = [...this.extent]
        extent[0] = moment(val)
        this.$emit('update:extent', extent)
      }
    },
    endDate: {
      get () {
        return this.extent[1].format(FORMATS.day)
      },
      set (val) {
        let extent = [...this.extent]
        extent[1] = moment(val)
        this.$emit('update:extent', extent)
      }
    },
    currentTime() {
      return this.dateByFraction(this.slider.result.to);
    },
    currentExtent() {
      return [
        this.dateByFraction(this.slider.result.from),
        this.dateByFraction(this.slider.result.to)
      ];
    }
  }
}<|MERGE_RESOLUTION|>--- conflicted
+++ resolved
@@ -80,22 +80,12 @@
         grid: false,
         hide_min_max: true,
         onUpdate: (val) => {
-<<<<<<< HEAD
-          console.log('onupdate', val)
-          this.$emit('time-extent-update', val)
-        },
-        onChange: (val) => {
-          console.log('onchange', val)
-
-          this.$emit('time-extent-update', val)
-=======
           let range = [moment.unix(val.from), moment.unix(val.to)]
           this.$emit('update:range', range)
         },
         onChange: (val) => {
           let range = [moment.unix(val.from), moment.unix(val.to)]
           this.$emit('update:range', range)
->>>>>>> 306e3c93
         },
         prettify: function (num) {
           return moment(num, "X").format(FORMATS.year);
