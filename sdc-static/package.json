--- conflicted
+++ resolved
@@ -9,12 +9,9 @@
     "test:unit": "vue-cli-service test:unit"
   },
   "dependencies": {
-<<<<<<< HEAD
     "echarts": "^4.2.0-rc.2",
-=======
     "bootstrap": "^4.2.1",
     "bootstrap-vue": "^2.0.0-rc.11",
->>>>>>> a3306320
     "font-awesome": "^4.7.0",
     "ion-rangeslider": "^2.2.0",
     "mapbox-gl": "^0.50.0",
