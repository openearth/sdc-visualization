{
  "name": "sdc-static",
  "version": "0.1.0",
  "private": true,
  "scripts": {
    "serve": "vue-cli-service serve",
    "build": "vue-cli-service build",
    "lint": "vue-cli-service lint",
    "test:unit": "vue-cli-service test:unit"
  },
  "dependencies": {
    "@mapbox/mapbox-gl-draw": "^1.1.2",
    "bootstrap": "^4.3.1",
    "bootstrap-vue": "^2.0.0-rc.15",
    "echarts": "^4.6.0",
    "echarts-gl": "^1.1.1",
    "font-awesome": "^4.7.0",
    "ion-rangeslider": "<2.3.0",
<<<<<<< HEAD
    "mapbox-gl": "^1.9.1",
=======
    "mapbox-gl": "^0.50.0",
    "mapbox-gl-draw-rectangle-mode": "^1.0.4",
>>>>>>> 07f2fb7e
    "moment": "^2.24.0",
    "papaparse": "^5.1.0",
    "three": "^0.115.0",
    "vue": "^2.6.9",
    "vue-router": "^3.0.2",
    "vue2-filters": "^0.6.0",
    "vue2mapbox-gl": "^0.12.4",
    "vuelidate": "^0.7.4",
    "vuetify": "^2.1.12",
    "vuex": "^3.1.0"
  },
  "devDependencies": {
    "@vue/cli-plugin-babel": "^3.5.1",
    "@vue/cli-plugin-eslint": "^3.5.1",
    "@vue/cli-plugin-unit-mocha": "^3.5.1",
    "@vue/cli-service": "^3.5.1",
    "@vue/test-utils": "^1.0.0-beta.29",
    "chai": "^4.1.2",
    "http-server": "^0.12.1",
    "netlify-cli": "^2.46.0",
    "vue-template-compiler": "^2.6.9"
  }
}<|MERGE_RESOLUTION|>--- conflicted
+++ resolved
@@ -16,12 +16,8 @@
     "echarts-gl": "^1.1.1",
     "font-awesome": "^4.7.0",
     "ion-rangeslider": "<2.3.0",
-<<<<<<< HEAD
     "mapbox-gl": "^1.9.1",
-=======
-    "mapbox-gl": "^0.50.0",
     "mapbox-gl-draw-rectangle-mode": "^1.0.4",
->>>>>>> 07f2fb7e
     "moment": "^2.24.0",
     "papaparse": "^5.1.0",
     "three": "^0.115.0",
