{
  "name": "sdc-static",
  "version": "0.1.0",
  "private": true,
  "scripts": {
    "serve": "vue-cli-service serve",
    "build": "vue-cli-service build",
    "lint": "vue-cli-service lint",
    "test:unit": "vue-cli-service test:unit"
  },
  "dependencies": {
<<<<<<< HEAD
    "echarts": "^4.2.0-rc.2",
    "bootstrap": "^4.2.1",
    "bootstrap-vue": "^2.0.0-rc.11",
=======
    "bootstrap": "^4.3.1",
    "bootstrap-vue": "^2.0.0-rc.15",
>>>>>>> 9b213e51
    "font-awesome": "^4.7.0",
    "ion-rangeslider": "<2.3.0",
    "mapbox-gl": "^0.50.0",
    "moment": "^2.24.0",
    "vue": "^2.6.9",
    "vue-router": "^3.0.2",
    "vue2mapbox-gl": "^0.4.50",
    "vuetify": "^1.5.6",
    "vuex": "^3.1.0"
  },
  "devDependencies": {
    "@vue/cli-plugin-babel": "^3.5.1",
    "@vue/cli-plugin-eslint": "^3.5.1",
    "@vue/cli-plugin-unit-mocha": "^3.5.1",
    "@vue/cli-service": "^3.5.1",
    "@vue/test-utils": "^1.0.0-beta.29",
    "chai": "^4.1.2",
    "vue-template-compiler": "^2.6.9"
  }
}<|MERGE_RESOLUTION|>--- conflicted
+++ resolved
@@ -9,14 +9,9 @@
     "test:unit": "vue-cli-service test:unit"
   },
   "dependencies": {
-<<<<<<< HEAD
     "echarts": "^4.2.0-rc.2",
-    "bootstrap": "^4.2.1",
-    "bootstrap-vue": "^2.0.0-rc.11",
-=======
     "bootstrap": "^4.3.1",
     "bootstrap-vue": "^2.0.0-rc.15",
->>>>>>> 9b213e51
     "font-awesome": "^4.7.0",
     "ion-rangeslider": "<2.3.0",
     "mapbox-gl": "^0.50.0",
@@ -24,7 +19,6 @@
     "vue": "^2.6.9",
     "vue-router": "^3.0.2",
     "vue2mapbox-gl": "^0.4.50",
-    "vuetify": "^1.5.6",
     "vuex": "^3.1.0"
   },
   "devDependencies": {
